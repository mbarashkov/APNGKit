--- conflicted
+++ resolved
@@ -132,10 +132,6 @@
     }
     
     var debugDescription: String {
-<<<<<<< HEAD
-        return "\(description)\ndata: \(data ?? Data())"
-=======
         return "\(description)\ndata: \(String(describing: data))"
->>>>>>> 29377bde
     }
 }